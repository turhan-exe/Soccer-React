import React, { useState, useEffect } from 'react';
import { Card, CardContent, CardHeader, CardTitle } from '@/components/ui/card';
import { Tabs, TabsContent, TabsList, TabsTrigger } from '@/components/ui/tabs';
import { Button } from '@/components/ui/button';
import { Input } from '@/components/ui/input';
import { PlayerCard } from '@/components/ui/player-card';
import { Player } from '@/types';
import { getTeam, saveTeamPlayers, createInitialTeam } from '@/services/team';
import { useAuth } from '@/contexts/AuthContext';
import { Search, Save, Eye, Filter } from 'lucide-react';
import { toast } from 'sonner';
import { useNavigate } from 'react-router-dom';
import {
  Select,
  SelectContent,
  SelectItem,
  SelectTrigger,
  SelectValue,
} from '@/components/ui/select';
import { formations } from '@/lib/formations';

export default function TeamPlanning() {
  const navigate = useNavigate();
  const { user } = useAuth();
  const [players, setPlayers] = useState<Player[]>([]);
  const [searchTerm, setSearchTerm] = useState('');
  const [activeTab, setActiveTab] = useState('starting');
  const [selectedFormation, setSelectedFormation] = useState(
    formations[0].name
  );
<<<<<<< HEAD
  const [draggedPlayerId, setDraggedPlayerId] = useState<string | null>(null);
=======
>>>>>>> cbce7195

  const filteredPlayers = players.filter(player => 
    player.name.toLowerCase().includes(searchTerm.toLowerCase()) &&
    player.squadRole === activeTab
  );

  const movePlayer = (playerId: string, newRole: Player['squadRole']) => {
    setPlayers(prev => prev.map(player =>
      player.id === playerId ? { ...player, squadRole: newRole } : player
    ));
    toast.success('Oyuncu başarıyla taşındı');
  };

  const handleSave = () => {
    if (!user) return;
    saveTeamPlayers(user.id, players);
    toast.success('Takım planı kaydedildi!');
  };

  useEffect(() => {
    if (!user) return;
    (async () => {
      let team = await getTeam(user.id);
      if (!team) {
        team = await createInitialTeam(user.id, user.teamName, user.teamName);
      }
      setPlayers(team.players);
    })();
  }, [user]);

  const startingEleven = players.filter(p => p.squadRole === 'starting');
  const benchPlayers = players.filter(p => p.squadRole === 'bench');
  const reservePlayers = players.filter(p => p.squadRole === 'reserve');

  const currentFormation = formations.find(
    f => f.name === selectedFormation
  )!;
  const formationPositions = (() => {
    const used = new Set<string>();
    return currentFormation.positions.map(pos => {
      const player = startingEleven.find(
        p => p.position === pos.position && !used.has(p.id)
      );
      if (player) used.add(player.id);
      return { ...pos, player };
    });
  })();

<<<<<<< HEAD
  const handlePositionDrop = (targetPosition: Player['position']) => {
    if (!draggedPlayerId) return;
    setPlayers(prev => {
      const draggedIndex = prev.findIndex(p => p.id === draggedPlayerId);
      if (draggedIndex === -1) return prev;
      const draggedPlayer = prev[draggedIndex];
      if (draggedPlayer.position === targetPosition) return prev;
      const targetIndex = prev.findIndex(
        p => p.position === targetPosition && p.squadRole === 'starting'
      );
      const updated = [...prev];
      if (targetIndex !== -1) {
        const targetPlayer = prev[targetIndex];
        updated[targetIndex] = { ...targetPlayer, position: draggedPlayer.position };
      }
      updated[draggedIndex] = { ...draggedPlayer, position: targetPosition };
      return updated;
    });
    setDraggedPlayerId(null);
  };

=======
>>>>>>> cbce7195
  return (
    <div className="min-h-screen bg-gradient-to-br from-green-50 via-emerald-50 to-teal-50 dark:from-green-950 dark:via-emerald-950 dark:to-teal-950">
      {/* Header */}
      <div className="bg-white/80 dark:bg-gray-900/80 backdrop-blur-sm border-b p-4">
        <div className="flex items-center justify-between">
          <div className="flex items-center gap-3">
            <Button variant="ghost" onClick={() => navigate('/')}>←</Button>
            <h1 className="text-xl font-bold">Takım Planı</h1>
          </div>
          <div className="flex gap-2">
            <Button variant="outline" size="sm">
              <Eye className="h-4 w-4 mr-2" />
              Formasyon
            </Button>
            <Button onClick={handleSave}>
              <Save className="h-4 w-4 mr-2" />
              Kaydet
            </Button>
          </div>
        </div>
      </div>

      <div className="p-4">
        {/* Search & Filter */}
        <Card className="mb-6">
          <CardContent className="p-4">
            <div className="flex gap-2">
              <div className="relative flex-1">
                <Search className="absolute left-3 top-1/2 transform -translate-y-1/2 h-4 w-4 text-muted-foreground" />
                <Input
                  placeholder="Oyuncu ara..."
                  value={searchTerm}
                  onChange={(e) => setSearchTerm(e.target.value)}
                  className="pl-10"
                />
              </div>
              <Button variant="outline" size="sm">
                <Filter className="h-4 w-4 mr-2" />
                Filtre
              </Button>
            </div>
          </CardContent>
        </Card>

        {/* Team Formation Overview */}
        <Card className="mb-6">
          <CardHeader className="flex flex-col gap-2 sm:flex-row sm:items-center sm:justify-between">
            <CardTitle className="flex items-center gap-2">
              <div className="w-3 h-3 bg-green-500 rounded-full"></div>
              Formasyon Görünümü ({selectedFormation})
            </CardTitle>
            <Select value={selectedFormation} onValueChange={setSelectedFormation}>
              <SelectTrigger className="w-40">
                <SelectValue placeholder="Formasyon" />
              </SelectTrigger>
              <SelectContent>
                {formations.map(f => (
                  <SelectItem key={f.name} value={f.name}>
                    {f.name}
                  </SelectItem>
                ))}
              </SelectContent>
            </Select>
          </CardHeader>
          <CardContent>
<<<<<<< HEAD
            <div className="bg-green-600 rounded-lg p-4 relative h-96 overflow-hidden">
              <div className="text-white text-center text-sm font-semibold mb-2">
                {startingEleven.length}/11 oyuncu seçildi
              </div>
              <svg
                viewBox="0 0 100 100"
                className="absolute inset-0 w-full h-full text-white/70"
                pointerEvents="none"
              >
                <rect x="0" y="0" width="100" height="100" fill="none" stroke="currentColor" strokeWidth="2" />
                <line x1="0" y1="50" x2="100" y2="50" stroke="currentColor" strokeWidth="1" />
                <circle cx="50" cy="50" r="9" stroke="currentColor" strokeWidth="1" fill="none" />
                <rect x="16" y="0" width="68" height="16" stroke="currentColor" strokeWidth="1" fill="none" />
                <rect x="16" y="84" width="68" height="16" stroke="currentColor" strokeWidth="1" fill="none" />
                <rect x="30" y="0" width="40" height="6" stroke="currentColor" strokeWidth="1" fill="none" />
                <rect x="30" y="94" width="40" height="6" stroke="currentColor" strokeWidth="1" fill="none" />
                <circle cx="50" cy="11" r="1.5" fill="currentColor" />
                <circle cx="50" cy="89" r="1.5" fill="currentColor" />
                <text x="50" y="7" textAnchor="middle" fontSize="4" fill="currentColor">Rakip Kale</text>
                <text x="50" y="97" textAnchor="middle" fontSize="4" fill="currentColor">Bizim Kale</text>
              </svg>
=======
            <div className="bg-gradient-to-b from-green-400 to-green-600 rounded-lg p-4 relative h-96">
              <div className="text-white text-center text-sm font-semibold mb-2">
                {startingEleven.length}/11 oyuncu seçildi
              </div>
>>>>>>> cbce7195
              <div className="absolute inset-0">
                {formationPositions.map(({ player, position, x, y }, idx) => (
                  <div
                    key={idx}
                    className="absolute text-xs text-center"
                    style={{
                      left: `${x}%`,
                      top: `${y}%`,
                      transform: 'translate(-50%, -50%)',
                    }}
<<<<<<< HEAD
                    onDragOver={e => e.preventDefault()}
                    onDrop={() => handlePositionDrop(position)}
                  >
                    <div
                      className="w-12 h-12 rounded-full bg-white/80 flex items-center justify-center cursor-move"
                      draggable={!!player}
                      onDragStart={() => player && setDraggedPlayerId(player.id)}
                      onDragEnd={() => setDraggedPlayerId(null)}
                    >
=======
                  >
                    <div className="w-12 h-12 rounded-full bg-white/80 flex items-center justify-center">
>>>>>>> cbce7195
                      {player ? player.name.split(' ')[0] : position}
                    </div>
                  </div>
                ))}
              </div>
            </div>
          </CardContent>
        </Card>

        {/* Player Lists */}
        <Tabs value={activeTab} onValueChange={setActiveTab}>
          <TabsList className="grid w-full grid-cols-3">
            <TabsTrigger value="starting">
              İlk 11 ({startingEleven.length})
            </TabsTrigger>
            <TabsTrigger value="bench">
              Yedek ({benchPlayers.length})
            </TabsTrigger>
            <TabsTrigger value="reserve">
              Rezerv ({reservePlayers.length})
            </TabsTrigger>
          </TabsList>

          <TabsContent value="starting" className="space-y-4 mt-4">
            {filteredPlayers.length === 0 ? (
              <Card>
                <CardContent className="p-8 text-center">
                  <div className="text-4xl mb-4">⚽</div>
                  <h3 className="font-semibold mb-2">İlk 11'inizi oluşturun</h3>
                  <p className="text-muted-foreground text-sm">
                    Yedek kulübesinden oyuncularınızı İlk 11'e taşıyın
                  </p>
                </CardContent>
              </Card>
            ) : (
              filteredPlayers.map(player => (
                <PlayerCard
                  key={player.id}
                  player={player}
                  onMoveToBench={() => movePlayer(player.id, 'bench')}
                  onMoveToReserve={() => movePlayer(player.id, 'reserve')}
                />
              ))
            )}
          </TabsContent>

          <TabsContent value="bench" className="space-y-4 mt-4">
            {filteredPlayers.length === 0 ? (
              <Card>
                <CardContent className="p-8 text-center">
                  <div className="text-4xl mb-4">🪑</div>
                  <h3 className="font-semibold mb-2">Yedek kulübesi boş</h3>
                  <p className="text-muted-foreground text-sm">
                    Rezervden oyuncularınızı yedek kulübesine taşıyın
                  </p>
                </CardContent>
              </Card>
            ) : (
              filteredPlayers.map(player => (
                <PlayerCard
                  key={player.id}
                  player={player}
                  onMoveToStarting={() => movePlayer(player.id, 'starting')}
                  onMoveToReserve={() => movePlayer(player.id, 'reserve')}
                />
              ))
            )}
          </TabsContent>

          <TabsContent value="reserve" className="space-y-4 mt-4">
            {filteredPlayers.length === 0 ? (
              <Card>
                <CardContent className="p-8 text-center">
                  <div className="text-4xl mb-4">👥</div>
                  <h3 className="font-semibold mb-2">Rezerv oyuncu yok</h3>
                  <p className="text-muted-foreground text-sm">
                    Altyapıdan oyuncu transfer edin veya pazardan oyuncu satın alın
                  </p>
                </CardContent>
              </Card>
            ) : (
              filteredPlayers.map(player => (
                <PlayerCard
                  key={player.id}
                  player={player}
                  onMoveToStarting={() => movePlayer(player.id, 'starting')}
                  onMoveToBench={() => movePlayer(player.id, 'bench')}
                />
              ))
            )}
          </TabsContent>
        </Tabs>
      </div>
    </div>
  );
}<|MERGE_RESOLUTION|>--- conflicted
+++ resolved
@@ -28,10 +28,9 @@
   const [selectedFormation, setSelectedFormation] = useState(
     formations[0].name
   );
-<<<<<<< HEAD
+
   const [draggedPlayerId, setDraggedPlayerId] = useState<string | null>(null);
-=======
->>>>>>> cbce7195
+
 
   const filteredPlayers = players.filter(player => 
     player.name.toLowerCase().includes(searchTerm.toLowerCase()) &&
@@ -80,7 +79,7 @@
     });
   })();
 
-<<<<<<< HEAD
+
   const handlePositionDrop = (targetPosition: Player['position']) => {
     if (!draggedPlayerId) return;
     setPlayers(prev => {
@@ -102,8 +101,6 @@
     setDraggedPlayerId(null);
   };
 
-=======
->>>>>>> cbce7195
   return (
     <div className="min-h-screen bg-gradient-to-br from-green-50 via-emerald-50 to-teal-50 dark:from-green-950 dark:via-emerald-950 dark:to-teal-950">
       {/* Header */}
@@ -169,7 +166,7 @@
             </Select>
           </CardHeader>
           <CardContent>
-<<<<<<< HEAD
+
             <div className="bg-green-600 rounded-lg p-4 relative h-96 overflow-hidden">
               <div className="text-white text-center text-sm font-semibold mb-2">
                 {startingEleven.length}/11 oyuncu seçildi
@@ -191,12 +188,7 @@
                 <text x="50" y="7" textAnchor="middle" fontSize="4" fill="currentColor">Rakip Kale</text>
                 <text x="50" y="97" textAnchor="middle" fontSize="4" fill="currentColor">Bizim Kale</text>
               </svg>
-=======
-            <div className="bg-gradient-to-b from-green-400 to-green-600 rounded-lg p-4 relative h-96">
-              <div className="text-white text-center text-sm font-semibold mb-2">
-                {startingEleven.length}/11 oyuncu seçildi
-              </div>
->>>>>>> cbce7195
+
               <div className="absolute inset-0">
                 {formationPositions.map(({ player, position, x, y }, idx) => (
                   <div
@@ -207,7 +199,7 @@
                       top: `${y}%`,
                       transform: 'translate(-50%, -50%)',
                     }}
-<<<<<<< HEAD
+
                     onDragOver={e => e.preventDefault()}
                     onDrop={() => handlePositionDrop(position)}
                   >
@@ -217,10 +209,7 @@
                       onDragStart={() => player && setDraggedPlayerId(player.id)}
                       onDragEnd={() => setDraggedPlayerId(null)}
                     >
-=======
-                  >
-                    <div className="w-12 h-12 rounded-full bg-white/80 flex items-center justify-center">
->>>>>>> cbce7195
+
                       {player ? player.name.split(' ')[0] : position}
                     </div>
                   </div>
